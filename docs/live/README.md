## live

Reconcile configuration files with the live state

<link rel="stylesheet" type="text/css" href="/kpt/gifs/asciinema-player.css" />
<asciinema-player src="coming..." speed="1" theme="solarized-dark" cols="60" rows="26" font-size="medium" idle-time-limit="1"></asciinema-player>
<script src="/kpt/gifs/asciinema-player.js"></script>

    # run the tutorial from the cli
    kpt tutorial live

[tutorial-script]

### Synopsis

Tool to safely apply and delete kubernetes package resources from live clusters.

| Command   | Description                                               |
|-----------|-----------------------------------------------------------|
| [apply]   | apply a package to the cluster                            |
| [preview] | preview the operations that apply or destroy will perform |
| [destroy] | delete the package resources from the cluster             |

**Data Flow**: local configuration or stdin -> kpt live -> apiserver (Kubernetes cluster)

| Configuration Read From | Configuration Written To |
|-------------------------|--------------------------|
| local files or stdin    | apiserver                |
| apiserver               | stdout                   |

<<<<<<< HEAD
=======
#### Pruning
kpt live apply will automatically delete resources which have been
previously applied, but which are no longer included. This clean-up
functionality is called pruning. For example, consider a package
which has been applied with the following three resources:

```
service-1 (Service)
deployment-1 (Deployment)
config-map-1 (ConfigMap)
```

Then imagine the package is updated to contain the following resources,
including a new ConfigMap named `config-map-2` (Notice that `config-map-1`
is not part of the updated package):

```
service-1 (Service)
deployment-1 (Deployment)
config-map-2 (ConfigMap)
```

When the updated package is applied, `config-map-1` is automatically
deleted (pruned) since it is omitted.


In order to take advantage of this automatic clean-up, a package must contain
a **grouping object template**, which is a ConfigMap with a special label. An example is:

```
apiVersion: v1
kind: ConfigMap
metadata:
  name: test-grouping-object
  labels:
    cli-utils.sigs.k8s.io/inventory-id: test-group
```

And the special label is:

```
cli-utils.sigs.k8s.io/inventory-id: *group-name*
```

`kpt live apply` recognizes this template from the special label, and based
on this kpt will create new grouping object with the metadata of all applied
objects in the ConfigMap's data field. Subsequent `kpt live apply` commands can
then query the grouping object, and calculate the omitted objects, cleaning up
accordingly. When a grouping object is created in the cluster, a hash suffix
is added to the name. Example:

```
test-grouping-object-17b4dba8
```

#### Status
kpt live apply also has support for computing status for resources. This is 
useful during apply for making sure that not only are the set of resources applied
into the cluster, but also that the desired state expressed in the resource are
fully reconciled in the cluster. An example of this could be applying a deployment. Without
looking at the status, the operation would be reported as successful as soon as the
deployment resource has been created in the apiserver. With status, kpt live apply will
wait until the desired number of pods have been created and become available.

Status is computed through a set of rules for specific types, and
functionality for polling a set of resources and computing the aggregate status
for the set. For CRDs, there is a set of recommendations that if followed, will allow
kpt live apply to correctly compute status.

>>>>>>> b32e0dee
[tutorial-script]: ../gifs/live.sh
[apply]: apply.md
[preview]: preview.md
[destroy]: destroy.md<|MERGE_RESOLUTION|>--- conflicted
+++ resolved
@@ -17,9 +17,9 @@
 
 | Command   | Description                                               |
 |-----------|-----------------------------------------------------------|
-| [apply]   | apply a package to the cluster                            |
+| [apply]   | apply a package to the live cluster                       |
 | [preview] | preview the operations that apply or destroy will perform |
-| [destroy] | delete the package resources from the cluster             |
+| [destroy] | delete the package resources from the live cluster        |
 
 **Data Flow**: local configuration or stdin -> kpt live -> apiserver (Kubernetes cluster)
 
@@ -28,78 +28,6 @@
 | local files or stdin    | apiserver                |
 | apiserver               | stdout                   |
 
-<<<<<<< HEAD
-=======
-#### Pruning
-kpt live apply will automatically delete resources which have been
-previously applied, but which are no longer included. This clean-up
-functionality is called pruning. For example, consider a package
-which has been applied with the following three resources:
-
-```
-service-1 (Service)
-deployment-1 (Deployment)
-config-map-1 (ConfigMap)
-```
-
-Then imagine the package is updated to contain the following resources,
-including a new ConfigMap named `config-map-2` (Notice that `config-map-1`
-is not part of the updated package):
-
-```
-service-1 (Service)
-deployment-1 (Deployment)
-config-map-2 (ConfigMap)
-```
-
-When the updated package is applied, `config-map-1` is automatically
-deleted (pruned) since it is omitted.
-
-
-In order to take advantage of this automatic clean-up, a package must contain
-a **grouping object template**, which is a ConfigMap with a special label. An example is:
-
-```
-apiVersion: v1
-kind: ConfigMap
-metadata:
-  name: test-grouping-object
-  labels:
-    cli-utils.sigs.k8s.io/inventory-id: test-group
-```
-
-And the special label is:
-
-```
-cli-utils.sigs.k8s.io/inventory-id: *group-name*
-```
-
-`kpt live apply` recognizes this template from the special label, and based
-on this kpt will create new grouping object with the metadata of all applied
-objects in the ConfigMap's data field. Subsequent `kpt live apply` commands can
-then query the grouping object, and calculate the omitted objects, cleaning up
-accordingly. When a grouping object is created in the cluster, a hash suffix
-is added to the name. Example:
-
-```
-test-grouping-object-17b4dba8
-```
-
-#### Status
-kpt live apply also has support for computing status for resources. This is 
-useful during apply for making sure that not only are the set of resources applied
-into the cluster, but also that the desired state expressed in the resource are
-fully reconciled in the cluster. An example of this could be applying a deployment. Without
-looking at the status, the operation would be reported as successful as soon as the
-deployment resource has been created in the apiserver. With status, kpt live apply will
-wait until the desired number of pods have been created and become available.
-
-Status is computed through a set of rules for specific types, and
-functionality for polling a set of resources and computing the aggregate status
-for the set. For CRDs, there is a set of recommendations that if followed, will allow
-kpt live apply to correctly compute status.
-
->>>>>>> b32e0dee
 [tutorial-script]: ../gifs/live.sh
 [apply]: apply.md
 [preview]: preview.md
